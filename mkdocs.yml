--- conflicted
+++ resolved
@@ -60,8 +60,7 @@
           - 'CostLinear': code-reference/costs/costlinear-reference.md
           - 'CostRank': code-reference/costs/costrank-reference.md
           - 'CostMl': code-reference/costs/costml-reference.md
-<<<<<<< HEAD
-          - Auto regressive: code-reference/costs/costautoregressive-reference.md
+          - CostAR: code-reference/costs/costautoregressive-reference.md
       - Detection:
           - Binseg: code-reference/detection/binseg-reference.md
           - BottomUp: code-reference/detection/bottomup-reference.md
@@ -72,9 +71,6 @@
           - OmpK: code-reference/detection/ompk-reference.md
           - Pelt: code-reference/detection/pelt-reference.md
           - Window: code-reference/detection/window-reference.md
-=======
-          - 'CostAR': code-reference/costs/costautoregressive-reference.md
->>>>>>> fe5bba49
       - Datasets: code-reference/datasets/datasets-reference.md
   - About:
     - 'Release notes': release-notes.md
