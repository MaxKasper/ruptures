--- conflicted
+++ resolved
@@ -6,12 +6,9 @@
 
 ## [Unreleased]
 ### Added
-<<<<<<< HEAD
 - New documentation (from Sphinx to Mkdocs) PR#64
 - Separate requirements.txt and requirements-dev.txt PR#64
-=======
-- Correction of display function test #65
->>>>>>> 0e94e577
+- Correction of display function test #64
 - Add badges in the README (Github repo) PR#62:
   - pypi version, python version, code style
   - contributor list
