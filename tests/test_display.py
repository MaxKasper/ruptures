--- conflicted
+++ resolved
@@ -17,25 +17,8 @@
         fig, axarr = display(signal, bkps)
         fig, axarr = display(signal, bkps, bkps)
         figsize = (20, 10)  # figure size
-<<<<<<< HEAD
-        alpha = 0.5
-        color = "b"
-        linewidth = 5
-        linestyle = "-*"
-        fig, axarr = display(
-            signal,
-            bkps,
-            figsize=figsize,
-        )
-        fig, axarr = display(
-            signal[:, 0],
-            bkps,
-            figsize=figsize,
-        )
-=======
         fig, axarr = display(signal, bkps, figsize=figsize,)
         fig, axarr = display(signal[:, 0], bkps, figsize=figsize,)
->>>>>>> 0e94e577
     except MatplotlibMissingError:
         pytest.skip("matplotlib is not installed")
 
